---
title: Worker Installation
description: Worker Installation
slug: install/linux/worker
sidebar:
  label: Worker Installation
  order: 20
---

<<<<<<< HEAD
![](../../../../../assets/edgeiq-logo.svg)

This section assumes that you have downloaded the Edgeiq binary, and that the Server is [configured](./10-server.md) and running.
=======
This section assumes that you have downloaded the Edge IQ binary, and that the Server is [configured](./10-server.md) and running.
>>>>>>> 17bd8783

:::note
For the current deployment scenario, the Server and external Workers **do not** share a single host.
Should you require the above, additional security precautions need to be taken. For example: separate system accounts for the Server and Worker need to be created. Contact support to learn more.
:::

Set up a new Worker as follows:

1. Create a Worker ID and API key on the Server.

2. Create a data directory.

3. Creat a `systemd` service unit file

4. Start the Worker

:::note
The evaluation license allows 1 external Worker.
:::

## Generate an API key

A Worker ID and API key are required for the Worker before it can connect to the Server. This can be done either via the web-based UI or the CLI.

### Via web-based UI

Log in to the Server. Go to **Workers** in the top navigation, then select **NEW WORKER**.

Create a new Worker with a specified name and ID.

The Worker name is a human-readable designation (a label), while the Worker ID will be used in the Worker configuration.

:::note
A `Worker ID` must be unique, and may contain only `ASCII` letters, numbers, periods (`.`), and hyphens (`-`).
:::

Next, create an API key for the Worker. Go to **Manage > Keys** in the top navigation.

Then create a name for the new API key, select **Add** and copy the key value for later use.

:::note
Key names must be between at least 5 and 50 characters in length and comprised solely of letters, numbers, dashes, and hyphens.
:::

### Via the CLI

Adding a Worker via the CLI is a two-step process, much like the method above that uses the web-based UI.

:::note
The CLI is a wrapper to the Server HTTP API.
By default, the CLI assumes a Server is listening on `http://localhost:3000`.
A `EDGEIQ_URL` environment variable instructs the CLI where to locate the Server HTTP API.
:::

If you changed the default bind address of the Server, set `EDGEIQ_URL`, for example:

```sh
export EDGEIQ_URL="http://localhost:4000"
```

Log in to the Server:

```sh
edgeiq login admin
```

:::note
On your first interaction with the CLI, you'll be prompted to accept the [EULA](/eula). Press `Enter` to scroll through the EULA and follow the prompts.
:::

After providing the password, you will see `Login successful`. Then add the new Worker:

```sh
edgeiq workers add worker1 --id worker1
```

Lastly, create an associated API key:

```sh
edgeiq api-key issue worker1
```

```sh
API-KEY(worker1;api_read;default) F4177-AM9PZIEW7MPI7IL28ERE
```

:::note Remember
Copy the key value (`F4177-AM9PZIEW7MPI7IL28ERE`) for later use.
:::

:::note
The API key name is unrelated to a Worker ID. For simplicity, we're using `worker1` for both.
:::

## Create a system account

Create a system account under which the Worker will run:

```
adduser --system --home /var/lib/edgeiq-worker --disabled-login --group edgeiq
```

:::danger
**Do not** run the Worker with `root` privileges. The Worker can execute Jobs with `exec` inputs, which in turn can execute arbitrary commands on the host.
:::

## Create a data directory

A Worker requires a data directory to store Job definitions and some state information.

The `edgeiq` user home directory is `/var/lib/edgeiq-worker` and it will also serve as the data directory.

:::security
Secure environments require `0700` permissions on the data directory!
:::

If a different data directory is required, create it with the appropriate ownership and permissions. For example:

```sh
sudo mkdir /data/edgeiq
```

```sh
sudo chown edgeiq:edgeiq /data/edgeiq
```

## Create `systemd` Files

Create a `systemd` service unit file:

```
vi /etc/systemd/system/edgeiq-worker1.service
```

The file must contain the following:

```sh
[Unit]
Description=edgeiq Worker
After=network.target auditd.service

[Service]
EnvironmentFile=/etc/default/edgeiq-worker
User=edgeiq
Group=edgeiq
ExecStart=/usr/sbin/edgeiq run worker
Restart=on-failure
RestartSec=60

[Install]
WantedBy=multi-user.target
```

Create an environment file for the `EnvironmentFile` setting:

```sh
sudo vi /etc/default/edgeiq-worker
```

Here, the Worker is configured through either `edgeiq run worker` options or `environment` variables. In this case, we'll be using the latter.

:::tip
See `edgeiq run worker --help` for startup options and their environment variable equivalents and the reference.
:::

At a minimum, the Worker needs to know:

- A unique Worker ID (`EDGEIQ_WORKER_ID`).

- An API key to authenticate against a Server (`EDGEIQ_WORKER_API_KEY`).

- The Server URL (`EDGEIQ_URL`).

- A data directory to store Job definitions and other state data (`EDGEIQ_JOBS_DIR`).

Additional configuration options are optional, but three should be mentioned here:

- `EDGEIQ_WORKER_POLL_INTERVAL` determines how often the Worker will poll the Server to check for updates. Default: `15` seconds..

<<<<<<< HEAD
- `EDGEIQ_WORKER_LISTENER` determines which address and port the Worker will listen on for *internal* updates. Default: `127.0.0.1:4040`.
=======
- `EDGEIQ_WORKER_LISTENER` determines which address and port the Worker will listen on for _internal_ updates. Default: `127.0.0.1:4040`.
>>>>>>> 17bd8783

- `EDGEIQ_LICENSE_EULA_ACCEPT=yes` prevents the one-time prompt for accepting the [End User License Agreement](/eula).

:::note
It's possible to co-locate one or more workers on the same host with the Server. When the Server is started with the built-in Worker (`edgeiq run server`), the built-in Worker will bind to port `4040` on the host. This means that co-located Workers on the same host must be configured to listen on different ports.
:::

Therefore, the file should contain the following:

```
EDGEIQ_WORKER_ID=worker1
EDGEIQ_WORKER_API_KEY=F4177-AM9PZIEW7MPI7IL28ERE
EDGEIQ_JOBS_DIR=/var/lib/edgeiq-worker
EDGEIQ_URL=http://<server>:3000
EDGEIQ_LICENSE_EULA_ACCEPT=yes
```

Change the `EDGEIQ_WORKER_API_KEY` to match the key you previously created.

Change the `EDGEIQ_URL` to the Server address or hostname (confirm that your DNS is configured).

:::note
The value of `EDGEIQ_WORKER_ID` should match the Worker ID previously configured on the Server.
:::

Once you have saved the service unit file, reload `systemd`:

```sh
sudo systemctl daemon-reload
```

To start the Worker at boot, enable the service with:

```sh
sudo systemctl enable edgeiq-worker
```

Finally, start the Worker:

```sh
sudo systemctl start edgeiq-worker
```

Verify that the Worker started successfully:

```sh
systemctl status edgeiq-worker
```

It's a good idea to inspect the startup output, which might contain an `error` or `warn`:

```sh
journalctl -u edgeiq-worker
```

A Worker should now be running. It will register with the Server, using the specified API key.

The Server should indicate the Worker status on the Dashboard.

At this point, the Worker is ready to run received Jobs from the Server.<|MERGE_RESOLUTION|>--- conflicted
+++ resolved
@@ -7,13 +7,9 @@
   order: 20
 ---
 
-<<<<<<< HEAD
 ![](../../../../../assets/edgeiq-logo.svg)
 
-This section assumes that you have downloaded the Edgeiq binary, and that the Server is [configured](./10-server.md) and running.
-=======
-This section assumes that you have downloaded the Edge IQ binary, and that the Server is [configured](./10-server.md) and running.
->>>>>>> 17bd8783
+This section assumes that you have downloaded the Edge IO binary, and that the Server is [configured](./10-server.md) and running.
 
 :::note
 For the current deployment scenario, the Server and external Workers **do not** share a single host.
@@ -66,18 +62,22 @@
 The CLI is a wrapper to the Server HTTP API.
 By default, the CLI assumes a Server is listening on `http://localhost:3000`.
 A `EDGEIQ_URL` environment variable instructs the CLI where to locate the Server HTTP API.
+A `EDGEIQ_URL` environment variable instructs the CLI where to locate the Server HTTP API.
 :::
 
 If you changed the default bind address of the Server, set `EDGEIQ_URL`, for example:
+If you changed the default bind address of the Server, set `EDGEIQ_URL`, for example:
 
 ```sh
 export EDGEIQ_URL="http://localhost:4000"
+export EDGEIQ_URL="http://localhost:4000"
 ```
 
 Log in to the Server:
 
 ```sh
 edgeiq login admin
+edgeiq login admin
 ```
 
 :::note
@@ -88,11 +88,13 @@
 
 ```sh
 edgeiq workers add worker1 --id worker1
+edgeiq workers add worker1 --id worker1
 ```
 
 Lastly, create an associated API key:
 
 ```sh
+edgeiq api-key issue worker1
 edgeiq api-key issue worker1
 ```
 
@@ -114,6 +116,7 @@
 
 ```
 adduser --system --home /var/lib/edgeiq-worker --disabled-login --group edgeiq
+adduser --system --home /var/lib/edgeiq-worker --disabled-login --group edgeiq
 ```
 
 :::danger
@@ -125,6 +128,7 @@
 A Worker requires a data directory to store Job definitions and some state information.
 
 The `edgeiq` user home directory is `/var/lib/edgeiq-worker` and it will also serve as the data directory.
+The `edgeiq` user home directory is `/var/lib/edgeiq-worker` and it will also serve as the data directory.
 
 :::security
 Secure environments require `0700` permissions on the data directory!
@@ -134,10 +138,12 @@
 
 ```sh
 sudo mkdir /data/edgeiq
+sudo mkdir /data/edgeiq
 ```
 
 ```sh
 sudo chown edgeiq:edgeiq /data/edgeiq
+sudo chown edgeiq:edgeiq /data/edgeiq
 ```
 
 ## Create `systemd` Files
@@ -145,6 +151,7 @@
 Create a `systemd` service unit file:
 
 ```
+vi /etc/systemd/system/edgeiq-worker1.service
 vi /etc/systemd/system/edgeiq-worker1.service
 ```
 
@@ -153,9 +160,14 @@
 ```sh
 [Unit]
 Description=edgeiq Worker
+Description=edgeiq Worker
 After=network.target auditd.service
 
 [Service]
+EnvironmentFile=/etc/default/edgeiq-worker
+User=edgeiq
+Group=edgeiq
+ExecStart=/usr/sbin/edgeiq run worker
 EnvironmentFile=/etc/default/edgeiq-worker
 User=edgeiq
 Group=edgeiq
@@ -171,37 +183,42 @@
 
 ```sh
 sudo vi /etc/default/edgeiq-worker
+sudo vi /etc/default/edgeiq-worker
 ```
 
 Here, the Worker is configured through either `edgeiq run worker` options or `environment` variables. In this case, we'll be using the latter.
 
 :::tip
 See `edgeiq run worker --help` for startup options and their environment variable equivalents and the reference.
+See `edgeiq run worker --help` for startup options and their environment variable equivalents and the reference.
 :::
 
 At a minimum, the Worker needs to know:
 
 - A unique Worker ID (`EDGEIQ_WORKER_ID`).
+- A unique Worker ID (`EDGEIQ_WORKER_ID`).
 
 - An API key to authenticate against a Server (`EDGEIQ_WORKER_API_KEY`).
+- An API key to authenticate against a Server (`EDGEIQ_WORKER_API_KEY`).
 
 - The Server URL (`EDGEIQ_URL`).
+- The Server URL (`EDGEIQ_URL`).
 
 - A data directory to store Job definitions and other state data (`EDGEIQ_JOBS_DIR`).
+- A data directory to store Job definitions and other state data (`EDGEIQ_JOBS_DIR`).
 
 Additional configuration options are optional, but three should be mentioned here:
 
 - `EDGEIQ_WORKER_POLL_INTERVAL` determines how often the Worker will poll the Server to check for updates. Default: `15` seconds..
-
-<<<<<<< HEAD
+- `EDGEIQ_WORKER_POLL_INTERVAL` determines how often the Worker will poll the Server to check for updates. Default: `15` seconds..
+
 - `EDGEIQ_WORKER_LISTENER` determines which address and port the Worker will listen on for *internal* updates. Default: `127.0.0.1:4040`.
-=======
-- `EDGEIQ_WORKER_LISTENER` determines which address and port the Worker will listen on for _internal_ updates. Default: `127.0.0.1:4040`.
->>>>>>> 17bd8783
 
 - `EDGEIQ_LICENSE_EULA_ACCEPT=yes` prevents the one-time prompt for accepting the [End User License Agreement](/eula).
-
-:::note
+- `EDGEIQ_LICENSE_EULA_ACCEPT=yes` prevents the one-time prompt for accepting the [End User License Agreement](/eula).
+
+:::note
+It's possible to co-locate one or more workers on the same host with the Server. When the Server is started with the built-in Worker (`edgeiq run server`), the built-in Worker will bind to port `4040` on the host. This means that co-located Workers on the same host must be configured to listen on different ports.
 It's possible to co-locate one or more workers on the same host with the Server. When the Server is started with the built-in Worker (`edgeiq run server`), the built-in Worker will bind to port `4040` on the host. This means that co-located Workers on the same host must be configured to listen on different ports.
 :::
 
@@ -213,14 +230,22 @@
 EDGEIQ_JOBS_DIR=/var/lib/edgeiq-worker
 EDGEIQ_URL=http://<server>:3000
 EDGEIQ_LICENSE_EULA_ACCEPT=yes
+EDGEIQ_WORKER_ID=worker1
+EDGEIQ_WORKER_API_KEY=F4177-AM9PZIEW7MPI7IL28ERE
+EDGEIQ_JOBS_DIR=/var/lib/edgeiq-worker
+EDGEIQ_URL=http://<server>:3000
+EDGEIQ_LICENSE_EULA_ACCEPT=yes
 ```
 
 Change the `EDGEIQ_WORKER_API_KEY` to match the key you previously created.
+Change the `EDGEIQ_WORKER_API_KEY` to match the key you previously created.
 
 Change the `EDGEIQ_URL` to the Server address or hostname (confirm that your DNS is configured).
+Change the `EDGEIQ_URL` to the Server address or hostname (confirm that your DNS is configured).
 
 :::note
 The value of `EDGEIQ_WORKER_ID` should match the Worker ID previously configured on the Server.
+The value of `EDGEIQ_WORKER_ID` should match the Worker ID previously configured on the Server.
 :::
 
 Once you have saved the service unit file, reload `systemd`:
@@ -233,24 +258,28 @@
 
 ```sh
 sudo systemctl enable edgeiq-worker
+sudo systemctl enable edgeiq-worker
 ```
 
 Finally, start the Worker:
 
 ```sh
 sudo systemctl start edgeiq-worker
+sudo systemctl start edgeiq-worker
 ```
 
 Verify that the Worker started successfully:
 
 ```sh
 systemctl status edgeiq-worker
+systemctl status edgeiq-worker
 ```
 
 It's a good idea to inspect the startup output, which might contain an `error` or `warn`:
 
 ```sh
 journalctl -u edgeiq-worker
+journalctl -u edgeiq-worker
 ```
 
 A Worker should now be running. It will register with the Server, using the specified API key.
